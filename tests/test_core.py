--- conflicted
+++ resolved
@@ -173,12 +173,9 @@
         __test_irregular_tablenames('table with a "quoted" name')
         __test_irregular_tablenames("table with a \"quoted \xe1cute\" name")
 
-<<<<<<< HEAD
         with self.assertRaisesRegexp(ValueError, r'^Invalid tablename '):
             SqliteDict(':memory:', '"')
 
-=======
->>>>>>> f9d408b0
     def test_overwrite_using_flag_w(self):
         """Re-opening of a database with flag='w' destroys only the target table."""
         # given,

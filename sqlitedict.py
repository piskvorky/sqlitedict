--- conflicted
+++ resolved
@@ -437,14 +437,8 @@
             else:
                 try:
                     cursor.execute(req, arg)
-<<<<<<< HEAD
-                except Exception as err:
-                    self.exception = sys.exc_info()
-                    e_type, e_value, e_tb = self.exception
-=======
                 except Exception:
                     self.exception = (e_type, e_value, e_tb) = sys.exc_info()
->>>>>>> 29599915
                     inner_stack = traceback.extract_stack()
 
                     # An exception occurred in our thread, but we may not
@@ -579,7 +573,6 @@
             self.select_one('--close--')
             self.join()
 
-<<<<<<< HEAD
     def _wait_for_initialization(self):
         """
         Polls the 'initialized' flag to be set by the started Thread in run().
@@ -601,8 +594,7 @@
         raise TimeoutError("SqliteMultithread failed to flag initialization withing %0.0f seconds." % self.timeout)
 
 #endclass SqliteMultithread
-=======
+
 
 if __name__ == '__main__':
-    print(__version__)
->>>>>>> 29599915
+    print(__version__)